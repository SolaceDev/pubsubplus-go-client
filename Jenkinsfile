--- conflicted
+++ resolved
@@ -39,13 +39,8 @@
   "validationGoVer": 'auto-v1.17.x',
   "getTestPermutations": {
     List<List<String>> permutations = []
-<<<<<<< HEAD
-    for (platform in [builder.LINUX_ARM, builder.LINUX_X86_64, builder.LINUX_MUSL, builder.DARWIN_X86_64,  builder.DARWIN_ARM]) {
-      for (gover in ['auto-v1.23.2', 'auto-v1.22.7']) {
-=======
     for (platform in [builder.LINUX_ARM, builder.LINUX_X86_64, builder.DARWIN_X86_64,  builder.DARWIN_ARM]) {
       for (gover in ['auto-latest', 'auto-previous']) {
->>>>>>> 2c0befe2
         permutations << [platform, gover]
       }
     }
