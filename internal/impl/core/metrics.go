// pubsubplus-go-client
//
// Copyright 2021-2024 Solace Corporation. All rights reserved.
//
// Licensed under the Apache License, Version 2.0 (the "License");
// you may not use this file except in compliance with the License.
// You may obtain a copy of the License at
//
// http://www.apache.org/licenses/LICENSE-2.0
//
// Unless required by applicable law or agreed to in writing, software
// distributed under the License is distributed on an "AS IS" BASIS,
// WITHOUT WARRANTIES OR CONDITIONS OF ANY KIND, either express or implied.
// See the License for the specific language governing permissions and
// limitations under the License.

package core

import (
	"fmt"
	"sync"
	"sync/atomic"

	"solace.dev/go/messaging/internal/ccsmp"
	"solace.dev/go/messaging/internal/impl/logging"
	"solace.dev/go/messaging/pkg/solace/metrics"
)

var rxMetrics = map[metrics.Metric]ccsmp.SolClientStatsRX{
	metrics.DirectBytesReceived:                       ccsmp.SolClientStatsRXDirectBytes,
	metrics.DirectMessagesReceived:                    ccsmp.SolClientStatsRXDirectMsgs,
	metrics.BrokerDiscardNotificationsReceived:        ccsmp.SolClientStatsRXDiscardInd,
	metrics.UnknownParameterMessagesDiscarded:         ccsmp.SolClientStatsRXDiscardSmfUnknownElement,
	metrics.TooBigMessagesDiscarded:                   ccsmp.SolClientStatsRXDiscardMsgTooBig,
	metrics.PersistentAcknowledgeSent:                 ccsmp.SolClientStatsRXAcked,
	metrics.PersistentDuplicateMessagesDiscarded:      ccsmp.SolClientStatsRXDiscardDuplicate,
	metrics.PersistentNoMatchingFlowMessagesDiscarded: ccsmp.SolClientStatsRXDiscardNoMatchingFlow,
	metrics.PersistentOutOfOrderMessagesDiscarded:     ccsmp.SolClientStatsRXDiscardOutoforder,
	metrics.PersistentBytesReceived:                   ccsmp.SolClientStatsRXPersistentBytes,
	metrics.PersistentMessagesReceived:                ccsmp.SolClientStatsRXPersistentMsgs,
	metrics.ControlMessagesReceived:                   ccsmp.SolClientStatsRXCtlMsgs,
	metrics.ControlBytesReceived:                      ccsmp.SolClientStatsRXCtlBytes,
	metrics.TotalBytesReceived:                        ccsmp.SolClientStatsRXTotalDataBytes,
	metrics.TotalMessagesReceived:                     ccsmp.SolClientStatsRXTotalDataMsgs,
	metrics.CompressedBytesReceived:                   ccsmp.SolClientStatsRXCompressedBytes,
<<<<<<< HEAD
	metrics.CacheRequestsFailed:                       ccsmp.SolClientStatsRXCacherequestErrorResponse,
=======
	metrics.PersistentMessagesAccepted:                ccsmp.SolClientStatsRXSettleAccepted,
	metrics.PersistentMessagesFailed:                  ccsmp.SolClientStatsRXSettleFailed,
	metrics.PersistentMessagesRejected:                ccsmp.SolClientStatsRXSettleRejected,
>>>>>>> a278b523
}

var txMetrics = map[metrics.Metric]ccsmp.SolClientStatsTX{
	metrics.TotalBytesSent:                   ccsmp.SolClientStatsTXTotalDataBytes,
	metrics.TotalMessagesSent:                ccsmp.SolClientStatsTXTotalDataMsgs,
	metrics.DirectBytesSent:                  ccsmp.SolClientStatsTXDirectBytes,
	metrics.DirectMessagesSent:               ccsmp.SolClientStatsTXDirectMsgs,
	metrics.PersistentBytesSent:              ccsmp.SolClientStatsTXPersistentBytes,
	metrics.PersistentMessagesSent:           ccsmp.SolClientStatsTXPersistentMsgs,
	metrics.PersistentBytesRedelivered:       ccsmp.SolClientStatsTXPersistentBytesRedelivered,
	metrics.PersistentMessagesRedelivered:    ccsmp.SolClientStatsTXPersistentRedelivered,
	metrics.PublisherAcknowledgementReceived: ccsmp.SolClientStatsTXAcksRxed,
	metrics.PublisherWindowClosed:            ccsmp.SolClientStatsTXWindowClose,
	metrics.PublisherAcknowledgementTimeouts: ccsmp.SolClientStatsTXAckTimeout,
	metrics.ControlMessagesSent:              ccsmp.SolClientStatsTXCtlMsgs,
	metrics.ControlBytesSent:                 ccsmp.SolClientStatsTXCtlBytes,
	metrics.ConnectionAttempts:               ccsmp.SolClientStatsTXTotalConnectionAttempts,
	metrics.PublishedMessagesAcknowledged:    ccsmp.SolClientStatsTXGuaranteedMsgsSentConfirmed,
	metrics.PublishMessagesDiscarded:         ccsmp.SolClientStatsTXDiscardChannelError,
	metrics.PublisherWouldBlock:              ccsmp.SolClientStatsTXWouldBlock,
	metrics.CacheRequestsSent:                ccsmp.SolClientStatsTXCacherequestSent,
}

var clientMetrics = map[metrics.Metric]NextGenMetric{
	metrics.ReceivedMessagesTerminationDiscarded:  MetricReceivedMessagesTerminationDiscarded,
	metrics.ReceivedMessagesBackpressureDiscarded: MetricReceivedMessagesBackpressureDiscarded,
	metrics.PublishMessagesTerminationDiscarded:   MetricPublishMessagesTerminationDiscarded,
	metrics.PublishMessagesBackpressureDiscarded:  MetricPublishMessagesBackpressureDiscarded,
	metrics.InternalDiscardNotifications:          MetricInternalDiscardNotifications,
}

// this contains all the aggregated metrics
var aggregatedMetrics = map[metrics.Metric]([]interface{}){
	metrics.CacheRequestsSucceeded: []interface{}{ccsmp.SolClientStatsRXCacherequestOkResponse, ccsmp.SolClientStatsRXCacherequestFulfillData},
}

// NextGenMetric structure
type NextGenMetric int

const (
	// MetricReceivedMessagesTerminationDiscarded initialized
	MetricReceivedMessagesTerminationDiscarded NextGenMetric = iota

	// MetricReceivedMessagesBackpressureDiscarded initialized
	MetricReceivedMessagesBackpressureDiscarded NextGenMetric = iota

	// MetricPublishMessagesTerminationDiscarded initialized
	MetricPublishMessagesTerminationDiscarded NextGenMetric = iota

	// MetricPublishMessagesBackpressureDiscarded initialized
	MetricPublishMessagesBackpressureDiscarded NextGenMetric = iota

	// MetricInternalDiscardNotifications initialized
	MetricInternalDiscardNotifications NextGenMetric = iota

	// metricCount initialized
	metricCount int = iota
)

// AggregatedMetric structure
type AggregatedMetric int

const (
	// CacheRequestsSucceeded initialized
	CacheRequestsSucceeded AggregatedMetric = iota
)

// Metrics interface
type Metrics interface {
	GetStat(metric metrics.Metric) uint64
	IncrementMetric(metric NextGenMetric, amount uint64)
	ResetStats()
}

// Implementation
type ccsmpBackedMetrics struct {
	session       *ccsmp.SolClientSession
	metrics       []uint64
	duplicateAcks uint64

	metricLock        sync.RWMutex
	capturedTxMetrics map[ccsmp.SolClientStatsTX]uint64
	capturedRxMetrics map[ccsmp.SolClientStatsRX]uint64
}

func newCcsmpMetrics(session *ccsmp.SolClientSession) *ccsmpBackedMetrics {
	return &ccsmpBackedMetrics{
		metrics:       make([]uint64, metricCount),
		duplicateAcks: uint64(0), // used to track duplicate acks count (auto-acks)
		session:       session,
	}
}

func (backedMetrics *ccsmpBackedMetrics) terminate() {
	backedMetrics.metricLock.Lock()
	defer backedMetrics.metricLock.Unlock()
	backedMetrics.captureTXStats()
	backedMetrics.captureRXStats()
}

func (backedMetrics *ccsmpBackedMetrics) captureTXStats() {
	if backedMetrics.capturedTxMetrics != nil {
		return
	}
	backedMetrics.capturedTxMetrics = make(map[ccsmp.SolClientStatsTX]uint64)
	for _, txStat := range txMetrics {
		backedMetrics.capturedTxMetrics[txStat] = backedMetrics.session.SolClientSessionGetTXStat(txStat)
	}
}

func (backedMetrics *ccsmpBackedMetrics) captureRXStats() {
	if backedMetrics.capturedRxMetrics != nil {
		return
	}
	backedMetrics.capturedRxMetrics = make(map[ccsmp.SolClientStatsRX]uint64)
	for _, rxStat := range rxMetrics {
		backedMetrics.capturedRxMetrics[rxStat] = backedMetrics.session.SolClientSessionGetRXStat(rxStat)
	}
}

func (backedMetrics *ccsmpBackedMetrics) getTXStat(stat ccsmp.SolClientStatsTX) uint64 {
	backedMetrics.metricLock.RLock()
	defer backedMetrics.metricLock.RUnlock()
	if backedMetrics.capturedTxMetrics != nil {
		return backedMetrics.capturedTxMetrics[stat]
	}
	return backedMetrics.session.SolClientSessionGetTXStat(stat)
}

func (backedMetrics *ccsmpBackedMetrics) getRXStat(stat ccsmp.SolClientStatsRX) uint64 {
	backedMetrics.metricLock.RLock()
	defer backedMetrics.metricLock.RUnlock()
	if backedMetrics.capturedRxMetrics != nil {
		return backedMetrics.capturedRxMetrics[stat]
	}
	return backedMetrics.session.SolClientSessionGetRXStat(stat)
}

func (backedMetrics *ccsmpBackedMetrics) getNextGenStat(metric NextGenMetric) uint64 {
	return atomic.LoadUint64(&backedMetrics.metrics[metric])
}

<<<<<<< HEAD
func (metrics *ccsmpBackedMetrics) getAggregateStat(stats []interface{}) uint64 {
	// accumulate multiple ccsmp metrics to generate an aggregated metric
	aggregatedMetricsCount := uint64(0)
	for _, stat := range stats {
		// switch through and sum up the metrics
		switch casted := stat.(type) {
		case ccsmp.SolClientStatsRX:
			// this is a RX stat
			aggregatedMetricsCount += metrics.getRXStat(casted)
		case ccsmp.SolClientStatsTX:
			// this is a TX stat
			aggregatedMetricsCount += metrics.getTXStat(casted)
		default:
			// don't recognize the metric stat, continue
			logging.Default.Warning("Could not find mapping for aggregated metric with ID " + fmt.Sprint(stat))
		}
	}
	return aggregatedMetricsCount
}

func (metrics *ccsmpBackedMetrics) GetStat(metric metrics.Metric) uint64 {
=======
func (backedMetrics *ccsmpBackedMetrics) GetStat(metric metrics.Metric) uint64 {
>>>>>>> a278b523
	if rxMetric, ok := rxMetrics[metric]; ok {
		// check for duplicate counts due to auto-acks and remove from final result
		rxStat := backedMetrics.getRXStat(rxMetric)
		duplicateAck := atomic.LoadUint64(&backedMetrics.duplicateAcks)
		// take the difference and retrun as the settled accepted metric
		if duplicateAck > 0 && metric == metrics.PersistentMessagesAccepted {
			return rxStat - duplicateAck
		}
		return rxStat // return other types of metrics as is
	} else if txMetric, ok := txMetrics[metric]; ok {
		return backedMetrics.getTXStat(txMetric)
	} else if clientMetric, ok := clientMetrics[metric]; ok {
<<<<<<< HEAD
		return metrics.getNextGenStat(clientMetric)
	} else if aggregatedMetricArray, ok := aggregatedMetrics[metric]; ok {
		return metrics.getAggregateStat(aggregatedMetricArray)
=======
		return backedMetrics.getNextGenStat(clientMetric)
>>>>>>> a278b523
	}
	logging.Default.Warning("Could not find mapping for metric with ID " + fmt.Sprint(metric))
	return 0
}

func (backedMetrics *ccsmpBackedMetrics) ResetStats() {
	for i := 0; i < metricCount; i++ {
		atomic.StoreUint64(&backedMetrics.metrics[i], 0)
	}
	atomic.StoreUint64(&backedMetrics.duplicateAcks, 0) // reset this duplicate acks counter to zero
	backedMetrics.resetNativeStats()
}

func (backedMetrics *ccsmpBackedMetrics) resetNativeStats() {
	backedMetrics.metricLock.Lock()
	defer backedMetrics.metricLock.Unlock()
	if backedMetrics.capturedRxMetrics != nil {
		for key := range backedMetrics.capturedRxMetrics {
			backedMetrics.capturedRxMetrics[key] = 0
		}
		for key := range backedMetrics.capturedTxMetrics {
			backedMetrics.capturedTxMetrics[key] = 0
		}
	} else {
		errorInfo := backedMetrics.session.SolClientSessionClearStats()
		if errorInfo != nil {
			logging.Default.Warning("Could not reset metrics: " + errorInfo.String())
		}
	}
}

func (backedMetrics *ccsmpBackedMetrics) IncrementMetric(metric NextGenMetric, amount uint64) {
	atomic.AddUint64(&backedMetrics.metrics[metric], amount)
}

func (backedMetrics *ccsmpBackedMetrics) incrementDuplicateAckCount() {
	atomic.AddUint64(&backedMetrics.duplicateAcks, uint64(1))
}<|MERGE_RESOLUTION|>--- conflicted
+++ resolved
@@ -43,13 +43,10 @@
 	metrics.TotalBytesReceived:                        ccsmp.SolClientStatsRXTotalDataBytes,
 	metrics.TotalMessagesReceived:                     ccsmp.SolClientStatsRXTotalDataMsgs,
 	metrics.CompressedBytesReceived:                   ccsmp.SolClientStatsRXCompressedBytes,
-<<<<<<< HEAD
 	metrics.CacheRequestsFailed:                       ccsmp.SolClientStatsRXCacherequestErrorResponse,
-=======
 	metrics.PersistentMessagesAccepted:                ccsmp.SolClientStatsRXSettleAccepted,
 	metrics.PersistentMessagesFailed:                  ccsmp.SolClientStatsRXSettleFailed,
 	metrics.PersistentMessagesRejected:                ccsmp.SolClientStatsRXSettleRejected,
->>>>>>> a278b523
 }
 
 var txMetrics = map[metrics.Metric]ccsmp.SolClientStatsTX{
@@ -192,7 +189,6 @@
 	return atomic.LoadUint64(&backedMetrics.metrics[metric])
 }
 
-<<<<<<< HEAD
 func (metrics *ccsmpBackedMetrics) getAggregateStat(stats []interface{}) uint64 {
 	// accumulate multiple ccsmp metrics to generate an aggregated metric
 	aggregatedMetricsCount := uint64(0)
@@ -213,10 +209,7 @@
 	return aggregatedMetricsCount
 }
 
-func (metrics *ccsmpBackedMetrics) GetStat(metric metrics.Metric) uint64 {
-=======
 func (backedMetrics *ccsmpBackedMetrics) GetStat(metric metrics.Metric) uint64 {
->>>>>>> a278b523
 	if rxMetric, ok := rxMetrics[metric]; ok {
 		// check for duplicate counts due to auto-acks and remove from final result
 		rxStat := backedMetrics.getRXStat(rxMetric)
@@ -229,13 +222,9 @@
 	} else if txMetric, ok := txMetrics[metric]; ok {
 		return backedMetrics.getTXStat(txMetric)
 	} else if clientMetric, ok := clientMetrics[metric]; ok {
-<<<<<<< HEAD
-		return metrics.getNextGenStat(clientMetric)
+		return backedMetrics.getNextGenStat(clientMetric)
 	} else if aggregatedMetricArray, ok := aggregatedMetrics[metric]; ok {
-		return metrics.getAggregateStat(aggregatedMetricArray)
-=======
-		return backedMetrics.getNextGenStat(clientMetric)
->>>>>>> a278b523
+		return backedMetrics.getAggregateStat(aggregatedMetricArray)
 	}
 	logging.Default.Warning("Could not find mapping for metric with ID " + fmt.Sprint(metric))
 	return 0
