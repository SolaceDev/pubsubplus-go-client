--- conflicted
+++ resolved
@@ -16,23 +16,22 @@
 
 #include "./ccsmp_helper.h"
 #include "solclient/solClient.h"
-<<<<<<< HEAD
 #include "solclient/solClientMsg.h"
-=======
 
 //
 // external callbacks defined in ccsmp_callbacks.c
 //
 solClient_rxMsgCallback_returnCode_t
 messageReceiveCallback(solClient_opaqueSession_pt opaqueSession_p, solClient_opaqueMsg_pt msg_p, void *user_p);
->>>>>>> 6bcacd54
+
+solClient_rxMsgCallback_returnCode_t
+requestResponseReplyMessageReceiveCallback(solClient_opaqueSession_pt opaqueSession_p, solClient_opaqueMsg_pt msg_p, void *user_p);
 
 void *uintptr_to_void_p(solClient_uint64_t ptr)
 {
     return (void *)ptr;
 }
 
-<<<<<<< HEAD
 solClient_returnCode_t
 solClientgo_msg_isRequestReponseMsg(solClient_opaqueMsg_pt msg_p, char **correlationId_p) {
     solClient_returnCode_t rc = SOLCLIENT_FAIL;
@@ -52,16 +51,19 @@
     // This string is a direct read from the message backing memory and shoud be copied into go memory for persistent use.
     *correlationId_p = (char *)correlationId;
     return SOLCLIENT_OK;
-=======
-solClient_returnCode_t  SessionTopicSubscribe(
-                        solClient_opaqueSession_pt opaqueSession_p,
-                        const char                *topicSubscription_p,
-                        void                      *dispatchId_p,
-                        void                      *correlationTag_p) 
+}
+
+solClient_returnCode_t  
+_SessionTopicSubscribeWithFlags( solClient_opaqueSession_pt opaqueSession_p,
+                                const char                *topicSubscription_p,
+                                solClient_subscribeFlags_t flags,
+                                solClient_session_rxMsgCallbackFunc_t callback_p,
+                                void                      *dispatchId_p,
+                                void                      *correlationTag_p) 
 {
     solClient_session_rxMsgDispatchFuncInfo_t dispatchInfo;      /* msg dispatch callback to set */
     dispatchInfo.dispatchType = SOLCLIENT_DISPATCH_TYPE_CALLBACK;
-    dispatchInfo.callback_p = messageReceiveCallback;
+    dispatchInfo.callback_p = callback_p;
     dispatchInfo.user_p = dispatchId_p;
     dispatchInfo.rfu_p = NULL;
     return solClient_session_topicSubscribeWithDispatch ( opaqueSession_p,
@@ -71,21 +73,83 @@
                                                           correlationTag_p);
 }
 
-solClient_returnCode_t  SessionTopicUnsubscribe(
-                        solClient_opaqueSession_pt opaqueSession_p,
-                        const char                *topicSubscription_p,
-                        void                      *dispatchId_p,
-                        void                      *correlationTag_p) 
+
+solClient_returnCode_t
+SessionTopicSubscribeWithFlags( solClient_opaqueSession_pt opaqueSession_p,
+                                const char                *topicSubscription_p,
+                                solClient_subscribeFlags_t flags,
+                                void                      *dispatchId_p,
+                                void                      *correlationTag_p)
+{
+    return _SessionTopicSubscribeWithFlags ( opaqueSession_p,
+                                            topicSubscription_p,
+                                            flags,
+                                            messageReceiveCallback,
+                                            dispatchId_p,
+                                            correlationTag_p );
+}
+
+solClient_returnCode_t
+SessionReplyTopicSubscribeWithFlags( solClient_opaqueSession_pt opaqueSession_p,
+                                const char                *topicSubscription_p,
+                                solClient_subscribeFlags_t flags,
+                                void                      *dispatchId_p,
+                                void                      *correlationTag_p)
+{
+    return _SessionTopicSubscribeWithFlags ( opaqueSession_p,
+                                            topicSubscription_p,
+                                            flags,
+                                            requestResponseReplyMessageReceiveCallback,
+                                            dispatchId_p,
+                                            correlationTag_p );
+}
+
+solClient_returnCode_t  
+_SessionTopicUnsubscribeWithFlags(   solClient_opaqueSession_pt opaqueSession_p,
+                                    const char                *topicSubscription_p,
+                                    solClient_subscribeFlags_t flags,
+                                    solClient_session_rxMsgCallbackFunc_t callback_p,
+                                    void                      *dispatchId_p,
+                                    void                      *correlationTag_p) 
 {
     solClient_session_rxMsgDispatchFuncInfo_t dispatchInfo;      /* msg dispatch callback to set */
     dispatchInfo.dispatchType = SOLCLIENT_DISPATCH_TYPE_CALLBACK;
-    dispatchInfo.callback_p = messageReceiveCallback;
+    dispatchInfo.callback_p = callback_p;
     dispatchInfo.user_p = dispatchId_p;
     dispatchInfo.rfu_p = NULL;
     return solClient_session_topicUnsubscribeWithDispatch ( opaqueSession_p,
-                                                            SOLCLIENT_SUBSCRIBE_FLAGS_REQUEST_CONFIRM,
+                                                            flags,
                                                             topicSubscription_p,
                                                             &dispatchInfo,
                                                             correlationTag_p);
->>>>>>> 6bcacd54
-}+}
+
+solClient_returnCode_t 
+SessionTopicUnsubscribeWithFlags(   solClient_opaqueSession_pt opaqueSession_p,
+                                    const char                *topicSubscription_p,
+                                    solClient_subscribeFlags_t flags,
+                                    void                      *dispatchId_p,
+                                    void                      *correlationTag_p)
+{
+    return _SessionTopicUnsubscribeWithFlags ( opaqueSession_p,
+                                            topicSubscription_p,
+                                            flags,
+                                            messageReceiveCallback,
+                                            dispatchId_p,
+                                            correlationTag_p );
+}
+
+solClient_returnCode_t
+SessionReplyTopicUnsubscribeWithFlags(  solClient_opaqueSession_pt opaqueSession_p,
+                                        const char                *topicSubscription_p,
+                                        solClient_subscribeFlags_t flags,
+                                        void                      *dispatchId_p,
+                                        void                      *correlationTag_p)
+{
+    return _SessionTopicUnsubscribeWithFlags ( opaqueSession_p,
+                                            topicSubscription_p,
+                                            flags,
+                                            requestResponseReplyMessageReceiveCallback,
+                                            dispatchId_p,
+                                            correlationTag_p );
+}
