--- conflicted
+++ resolved
@@ -344,7 +344,6 @@
 			Entry("test cache RR for valid LiveCancelsCached with channel", resource.LiveCancelsCached, helpers.ProcessCacheResponseThroughChannel),
 			Entry("test cache RR for valid LivCancelsCached  with callback", resource.LiveCancelsCached, helpers.ProcessCacheResponseThroughCallback),
 		)
-<<<<<<< HEAD
 		DescribeTable("asynchronous cache request with live data",
 			func(strategy resource.CachedMessageSubscriptionStrategy, cacheResponseProcessStrategy helpers.CacheResponseProcessStrategy) {
 				logging.SetLogLevel(logging.LogLevelDebug)
@@ -493,8 +492,6 @@
 			Entry("test cache RR for valid LiveCancelsCached with channel", resource.LiveCancelsCached, helpers.ProcessCacheResponseThroughChannel),
 			Entry("test cache RR for valid LivCancelsCached  with callback", resource.LiveCancelsCached, helpers.ProcessCacheResponseThroughCallback),
 		)
-
-=======
 		Describe("when the cache tests need a publisher", func() {
 			var messagePublisher solace.DirectMessagePublisher
 			BeforeEach(func() {
@@ -604,7 +601,6 @@
 				/* EBP-21: Assert that this message is a live message. */
 			})
 		})
->>>>>>> 2862b1d3
 		Describe("Lifecycle tests", func() {
 			var messagingService solace.MessagingService
 			var messageReceiver solace.DirectMessageReceiver
