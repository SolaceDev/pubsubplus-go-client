--- conflicted
+++ resolved
@@ -235,53 +235,12 @@
 				<-cacheResponseSignalChan
 			}
 		})
-<<<<<<< HEAD
 		It("a cache request will return the expected number of cached messages based on configured cache message age", func() {
 			cacheRequestID := message.CacheRequestID(1)
 			cacheName := "MaxMsgs1"
 			cacheTopic := fmt.Sprintf("%s/%s/data1", cacheName, testcontext.Cache().Vpn)
 			/* NOTE: We're expecting to get 2 messages, 5 gives plenty of buffer in case of errors. */
 			receivedMsgChan := make(chan message.InboundMessage, 5)
-=======
-		It("cache request requires messages from multiple clusters, but one cluster is shut down", func() {
-			cacheRequestID := message.CacheRequestID(1)
-			numExpectedMessages := 3
-			cacheName := fmt.Sprintf("MaxMsgs%d/inc=badCacheCluster", numExpectedMessages)
-			topic := fmt.Sprintf("MaxMsgs%d/%s/data1", numExpectedMessages, testcontext.Cache().Vpn)
-			cacheRequestConfig := resource.NewCachedMessageSubscriptionRequest(resource.CachedFirst, cacheName, resource.TopicSubscriptionOf(topic), 10000, helpers.ValidMaxCachedMessages, helpers.ValidCachedMessageAge)
-			receivedMsgChan := make(chan message.InboundMessage, 3)
-			err := receiver.ReceiveAsync(func(msg message.InboundMessage) {
-				receivedMsgChan <- msg
-			})
-			Expect(err).To(BeNil())
-			channel, err := receiver.RequestCachedAsync(cacheRequestConfig, cacheRequestID)
-			Expect(err).To(BeNil())
-			Expect(channel).ToNot(BeNil())
-			Eventually(func() uint64 { return messagingService.Metrics().GetValue(metrics.CacheRequestsSent) }, "10s").Should(BeNumerically("==", 1))
-			var cacheResponse solace.CacheResponse
-			Eventually(channel, "15s").Should(Receive(&cacheResponse))
-			Expect(cacheResponse).ToNot(BeNil())
-			/* EBP-25: Assert response ID matched request ID. */
-			/* EBP-26: Assert CacheRequestOutcome is Failed. */
-			/* EBP-28: Assert err contains CACHE_TIMEOUT sc and CACHE_INCOMPLETE rc. */
-			for i := 0; i < numExpectedMessages; i++ {
-				var msg message.InboundMessage
-				Eventually(receivedMsgChan).Should(Receive(&msg))
-				Expect(msg).ToNot(BeNil())
-				Expect(msg.GetDestinationName()).To(Equal(topic))
-				id, ok := msg.GetCacheRequestID()
-				Expect(ok).To(BeTrue())
-				Expect(id).To(BeNumerically("==", cacheRequestID))
-				/* EBP-21: Assert this is a cached message */
-			}
-		})
-		DescribeTable("a cache request should retrieve at most the configured number of maxCachedMessages", func(configuredMaxMessages int32, expectedMessages int, strategy resource.CachedMessageSubscriptionStrategy) {
-			/* NOTE: We make a chan twice the size of what we expect is necessary, so that if we do get additional
-			 * messages they will immediately be available and not race with the channel read at the end of the
-			 * test.
-			 */
-			receivedMsgChan := make(chan message.InboundMessage, expectedMessages*2)
->>>>>>> f2afa5e6
 			err := receiver.ReceiveAsync(func(msg message.InboundMessage) {
 				receivedMsgChan <- msg
 			})
@@ -421,6 +380,38 @@
 			Entry("with channel", helpers.ProcessCacheResponseThroughChannel),
 			Entry("with callback", helpers.ProcessCacheResponseThroughCallback),
 		)
+		It("cache request requires messages from multiple clusters, but one cluster is shut down", func() {
+			cacheRequestID := message.CacheRequestID(1)
+			numExpectedMessages := 3
+			cacheName := fmt.Sprintf("MaxMsgs%d/inc=badCacheCluster", numExpectedMessages)
+			topic := fmt.Sprintf("MaxMsgs%d/%s/data1", numExpectedMessages, testcontext.Cache().Vpn)
+			cacheRequestConfig := resource.NewCachedMessageSubscriptionRequest(resource.CachedFirst, cacheName, resource.TopicSubscriptionOf(topic), 10000, helpers.ValidMaxCachedMessages, helpers.ValidCachedMessageAge)
+			receivedMsgChan := make(chan message.InboundMessage, 3)
+			err := receiver.ReceiveAsync(func(msg message.InboundMessage) {
+				receivedMsgChan <- msg
+			})
+			Expect(err).To(BeNil())
+			channel, err := receiver.RequestCachedAsync(cacheRequestConfig, cacheRequestID)
+			Expect(err).To(BeNil())
+			Expect(channel).ToNot(BeNil())
+			Eventually(func() uint64 { return messagingService.Metrics().GetValue(metrics.CacheRequestsSent) }, "10s").Should(BeNumerically("==", 1))
+			var cacheResponse solace.CacheResponse
+			Eventually(channel, "15s").Should(Receive(&cacheResponse))
+			Expect(cacheResponse).ToNot(BeNil())
+			/* EBP-25: Assert response ID matched request ID. */
+			/* EBP-26: Assert CacheRequestOutcome is Failed. */
+			/* EBP-28: Assert err contains CACHE_TIMEOUT sc and CACHE_INCOMPLETE rc. */
+			for i := 0; i < numExpectedMessages; i++ {
+				var msg message.InboundMessage
+				Eventually(receivedMsgChan).Should(Receive(&msg))
+				Expect(msg).ToNot(BeNil())
+				Expect(msg.GetDestinationName()).To(Equal(topic))
+				id, ok := msg.GetCacheRequestID()
+				Expect(ok).To(BeTrue())
+				Expect(id).To(BeNumerically("==", cacheRequestID))
+				/* EBP-21: Assert this is a cached message */
+			}
+		})
 		DescribeTable("a cache request should retrieve at most the configured number of maxCachedMessages", func(configuredMaxMessages int32, expectedMessages int, strategy resource.CachedMessageSubscriptionStrategy) {
 			/* NOTE: We make a chan twice the size of what we expect is necessary, so that if we do get additional
 			 * messages they will immediately be available and not race with the channel read at the end of the
