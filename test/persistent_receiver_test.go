--- conflicted
+++ resolved
@@ -843,16 +843,9 @@
 					err := receiver.Settle(directMsg, outcome) // should fail to settle message
 					helpers.ValidateError(err, &solace.IllegalArgumentError{})
 				},
-<<<<<<< HEAD
-				Entry("accepted", config.PersistentReceiverAcceptedOutcome),
-				Entry("rejected", config.PersistentReceiverRejectedOutcome),
-				Entry("failed", config.PersistentReceiverFailedOutcome),
-=======
 					Entry("accepted", config.PersistentReceiverAcceptedOutcome),
 					Entry("rejected", config.PersistentReceiverRejectedOutcome),
 					Entry("failed", config.PersistentReceiverFailedOutcome),
-				//Entry("garbage", "garbage"),
->>>>>>> c6894e60
 				)
 				It("fails to settle a direct message as garbage", func() {
 					const topic = "direct-message-ack"
