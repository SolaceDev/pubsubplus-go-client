// pubsubplus-go-client
//
// Copyright 2021-2024 Solace Corporation. All rights reserved.
//
// Licensed under the Apache License, Version 2.0 (the "License");
// you may not use this file except in compliance with the License.
// You may obtain a copy of the License at
//
// http://www.apache.org/licenses/LICENSE-2.0
//
// Unless required by applicable law or agreed to in writing, software
// distributed under the License is distributed on an "AS IS" BASIS,
// WITHOUT WARRANTIES OR CONDITIONS OF ANY KIND, either express or implied.
// See the License for the specific language governing permissions and
// limitations under the License.

package config

import "fmt"

// ServicePropertiesConfigurationProvider represents a generic configuration provider that can be used
// to provide configurations to MessagingServiceBuilders.
type ServicePropertiesConfigurationProvider interface {
	// GetConfiguration retrieves the configuration provided by the provider
	// in the form of a ServicePropertyMap.
	GetConfiguration() ServicePropertyMap
}

// ServiceProperty is a key for a property.
type ServiceProperty string

// ServicePropertyMap is a map of SolaceServicePropery keys to values.
type ServicePropertyMap map[ServiceProperty]interface{}

// GetConfiguration returns a copy of the servicePropertyMap.
func (servicePropertyMap ServicePropertyMap) GetConfiguration() ServicePropertyMap {
	ret := make(ServicePropertyMap)
	for key, value := range servicePropertyMap {
		ret[key] = value
	}
	return ret
}

// MarshalJSON implements the json.Marshaler interface.
func (servicePropertyMap ServicePropertyMap) MarshalJSON() ([]byte, error) {
	m := make(map[string]interface{})
	for k, v := range servicePropertyMap {
		m[string(k)] = v
	}
	return nestJSON(m)
}

// UnmarshalJSON implements the json.Unmarshaler interface.
func (servicePropertyMap ServicePropertyMap) UnmarshalJSON(b []byte) error {
	m, err := flattenJSON(b)
	if err != nil {
		return err
	}
	for key, val := range m {
		servicePropertyMap[ServiceProperty(key)] = val
	}
	return nil
}

const obfuscation = "******"

var obfuscatedProperties = []ServiceProperty{
	AuthenticationPropertySchemeBasicPassword,
	AuthenticationPropertySchemeClientCertPrivateKeyFilePassword,
	AuthenticationPropertySchemeOAuth2AccessToken,
	AuthenticationPropertySchemeOAuth2OIDCIDToken,
}

// String implements the fmt.Stringer interface.
func (servicePropertyMap ServicePropertyMap) String() string {
	toPrint := make(map[string]interface{})
	for key, value := range servicePropertyMap {
		for _, property := range obfuscatedProperties {
			if key == property {
				value = obfuscation
				break
			}
		}
		toPrint[string(key)] = value
	}
	return fmt.Sprint(toPrint)
}

const (
	/* AuthenticationProperties */

	// AuthenticationPropertyScheme defines the keys for the authentication scheme type.
	// Possible values for configuration of authentication scheme are defined in
	// the AuthenticationScheme type, which has the following possible strings,
	// accessible by constants
	//  config.AuthenticationSchemeBasic | "AUTHENTICATION_SCHEME_BASIC"
	//  config.AuthenticationSchemeClientCertificate | "AUTHENTICATION_SCHEME_CLIENT_CERTIFICATE"
	//  config.AuthenticationSchemeKerberos | "AUTHENTICATION_SCHEME_GSS_KRB"
	//  config.AuthenticationSchemeOAuth2 | "AUTHENTICATION_SCHEME_OAUTH2"
	AuthenticationPropertyScheme ServiceProperty = "solace.messaging.authentication.scheme"

	// AuthenticationPropertySchemeBasicUserName specifies the username for basic authentication.
	AuthenticationPropertySchemeBasicUserName ServiceProperty = "solace.messaging.authentication.basic.username"

	// AuthenticationPropertySchemeBasicPassword specifies password for basic authentication.
	AuthenticationPropertySchemeBasicPassword ServiceProperty = "solace.messaging.authentication.basic.password"

	// AuthenticationPropertySchemeSSLClientCertFile specifies the client certificate file used for Secure Socket Layer (SSL).
	AuthenticationPropertySchemeSSLClientCertFile ServiceProperty = "solace.messaging.authentication.client-cert.file"

	// AuthenticationPropertySchemeSSLClientPrivateKeyFile specifies the client private key file.
	AuthenticationPropertySchemeSSLClientPrivateKeyFile ServiceProperty = "solace.messaging.authentication.client-cert.private-key-file"

	// AuthenticationPropertySchemeClientCertPrivateKeyFilePassword specifies the private key password for client certificate authentication.
	AuthenticationPropertySchemeClientCertPrivateKeyFilePassword ServiceProperty = "solace.messaging.authentication.client-cert.private-key-password"

	// AuthenticationPropertySchemeClientCertUserName specifies the username to use when connecting with client certificate authentication.
	AuthenticationPropertySchemeClientCertUserName ServiceProperty = "solace.messaging.authentication.client-cert.username"

	// AuthenticationPropertySchemeKerberosInstanceName specifies the first part of Kerberos Service Principal Name (SPN) of the
	// form ServiceName/Hostname\@REALM (for Windows) or Host Based Service of the form
	// ServiceName\@Hostname (for Linux and SunOS).
	AuthenticationPropertySchemeKerberosInstanceName ServiceProperty = "solace.messaging.authentication.kerberos.instance-name"

	// AuthenticationPropertySchemeKerberosUserName allows configuration of the client username to use when connecting to the broker.
	// It is only used if Kerberos is the chosen authentication strategy.
	// This property is ignored by default and only needed if the 'allow-api-provided-username' is enabled in the
	// configuration of the message-vpn in the broker. This property is not recommended for use.
	AuthenticationPropertySchemeKerberosUserName ServiceProperty = "solace.messaging.authentication.kerberos.username"

	// AuthenticationPropertySchemeOAuth2AccessToken specifies an access token for OAuth 2.0 token-based authentication.
	AuthenticationPropertySchemeOAuth2AccessToken ServiceProperty = "solace.messaging.authentication.oauth2.access-token"

	// AuthenticationPropertySchemeOAuth2IssuerIdentifier defines an optional issuer identifier for OAuth 2.0 token-based authentication.
	AuthenticationPropertySchemeOAuth2IssuerIdentifier ServiceProperty = "solace.messaging.authentication.oauth2.issuer-identifier"

	// AuthenticationPropertySchemeOAuth2OIDCIDToken specifies the ID token for Open ID Connect token-based authentication.
	AuthenticationPropertySchemeOAuth2OIDCIDToken ServiceProperty = "solace.messaging.authentication.oauth2.oidc-id-token"

	/* ClientProperties */

	// ClientPropertyName sets the client name used when connecting to the broker. This field is set on:
	//   MessagingServiceBuilder::BuildWithApplicationID
	ClientPropertyName ServiceProperty = "solace.messaging.client.name"

	// ClientPropertyApplicationDescription can be set to set the application description viewable on a broker.
	ClientPropertyApplicationDescription ServiceProperty = "solace.messaging.client.application-description"

	/* Service Properties */

	// ServicePropertyVPNName name of the Message VPN to attempt to join when connecting to a broker. Default
	// value is "" when this property is not specified. When using default values, the client attempts to join
	// the default Message VPN for the client. This parameter is only valid for sessions operating
	// in client mode. If specified, it must be a maximum of 32 bytes in length when encoded as
	// UTF-8.
	ServicePropertyVPNName ServiceProperty = "solace.messaging.service.vpn-name"

	// ServicePropertyGenerateSenderID specifies whether the client name should be included in the SenderID
	// message-header parameter. Setting this property is optional.
	ServicePropertyGenerateSenderID ServiceProperty = "solace.messaging.service.generate-sender-id"

	// ServicePropertyGenerateSendTimestamps specifies whether timestamps should be generated for outbound messages.
	ServicePropertyGenerateSendTimestamps ServiceProperty = "solace.messaging.service.generate-send-timestamps"

	// ServicePropertyGenerateReceiveTimestamps specifies whether timestamps should be generated on inbound messages.
	ServicePropertyGenerateReceiveTimestamps ServiceProperty = "solace.messaging.service.generate-receive-timestamps"

	// ServicePropertyReceiverDirectSubscriptionReapply enables reapplying a subscription when a session reconnection occurs
	// for a direct message receiver the value type is boolean.
	ServicePropertyReceiverDirectSubscriptionReapply ServiceProperty = "solace.messaging.service.receivers.direct.subscription.reapply"

<<<<<<< HEAD
	// ServicePropertyProvisionTimeoutMs specifies the timeout for provision and deprovision operations, in milliseconds.
	ServicePropertyProvisionTimeoutMs ServiceProperty = "solace.messaging.management.endpoint.provision-timeout"
=======
	// ServicePropertyPayloadCompressionLevel Enables (1-9) or disables (0, the default) outgoing payload compression.
	// Incoming messages with payloads compressed this way are automatically and unconditionally decompressed before delivery to user code independently from this setting.
	//
	// Value meanings:
	// 0 - disable outgoing payload compression (the default)
	// 1 - least amount of compression and the fastest data throughput
	// 9 - most compression and slowest data throughput
	//
	// The payload compression value should be adjusted according to particular network requirements and the performance required.
	//
	// Note: Please ensure that both publishers and consumers are updated to support payload compression before enabling this property.
	// In the case where a publisher compresses the payload and a consumer does not support payload decompression, the untouched compressed message
	// will be received which can lead to potential issues within the consuming application. Therefore, the consumer would either need to update
	// to a newer version of the API or the user would need to handle the decompression on the receiving side in their own application.
	// If a publishing application is able to send a compressed message, the broker's treatment of message-type will vary depending on the protocol.
	// Lastly, do not enable payload compression when sending cache-requests. Applications that are sending cache-requests and receiving cache-responses
	// may end up getting compressed messages that they are not able to handle.
	//
	// Default: 0 (disabled)
	//
	ServicePropertyPayloadCompressionLevel ServiceProperty = "solace.messaging.service.payload-compression-level"
>>>>>>> 08c679c9

	/* TransportLayerProperties */

	// TransportLayerPropertyHost is IPv4 or IPv6 address or host name of the broker to which to connect.
	// Multiple entries are permitted when each address is separated by a comma.
	// The entry for the HOST property should provide a protocol, host and port.
	TransportLayerPropertyHost ServiceProperty = "solace.messaging.transport.host"

	// TransportLayerPropertyConnectionAttemptsTimeout is the timeout period for a connect operation to a given host.
	TransportLayerPropertyConnectionAttemptsTimeout ServiceProperty = "solace.messaging.transport.connection-attempts-timeout"

	// TransportLayerPropertyConnectionRetries is how many times to try connecting to a broker during connection setup.
	TransportLayerPropertyConnectionRetries ServiceProperty = "solace.messaging.transport.connection-retries"

	// TransportLayerPropertyConnectionRetriesPerHost defines how many connection or reconnection attempts are made to a
	// single host before moving to the next host in the list,  when using a host list.
	TransportLayerPropertyConnectionRetriesPerHost ServiceProperty = "solace.messaging.transport.connection.retries-per-host"

	// TransportLayerPropertyReconnectionAttempts is the number reconnection attempts to the broker (or list of brokers) after
	// a connected MessagingService goes down.
	// Zero means no automatic reconnection attempts, while a -1 means attempt to reconnect forever. The default valid range is greather than or equal to -1.
	// When using a host list, each time the API works through the host list without establishing a connection is considered a
	// reconnection retry. Each reconnection retry begins with the first host listed. After each unsuccessful attempt to reconnect
	// to a host, the API waits for the amount of time set for TransportLayerPropertyReconnectionAttemptsWaitInterval before attempting another
	// connection to a broker. The number of times attempted to connect to one broker before moving on to the
	// next listed host is determined by the value set for TransportLayerPropertyConnectionRetriesPerHost.
	TransportLayerPropertyReconnectionAttempts ServiceProperty = "solace.messaging.transport.reconnection-attempts"

	// TransportLayerPropertyReconnectionAttemptsWaitInterval sets how much time (in milliseconds) to wait between each connection or reconnection attempt to the configured host.
	// If a connection or reconnection attempt to the configured host (which may be a list) is not successful, the API waits for
	// the amount of time set for ReconnectionAttemptsWaitInterval, and then makes another connection or reconnection attempt.
	// The valid range is greater than or equal to zero.
	TransportLayerPropertyReconnectionAttemptsWaitInterval ServiceProperty = "solace.messaging.transport.reconnection-attempts-wait-interval"

	// TransportLayerPropertyKeepAliveInterval is the amount of time (in milliseconds) to wait between sending out Keep-Alive messages.
	TransportLayerPropertyKeepAliveInterval ServiceProperty = "solace.messaging.transport.keep-alive-interval"

	// TransportLayerPropertyKeepAliveWithoutResponseLimit is the maximum number of consecutive keep-alive messages that can be sent
	// without receiving a response before the connection is closed by the API.
	TransportLayerPropertyKeepAliveWithoutResponseLimit ServiceProperty = "solace.messaging.transport.keep-alive-without-response-limit"

	// TransportLayerPropertySocketOutputBufferSize is the value for the socket send buffer size (in bytes).
	// Zero indicates to not set the value and leave the buffer size set at operating system default. The valid range is zero or
	// a value greater than or equal to 1024.
	TransportLayerPropertySocketOutputBufferSize ServiceProperty = "solace.messaging.transport.socket.output-buffer-size"

	// TransportLayerPropertySocketInputBufferSize is the value for socket receive buffer size (in bytes).
	// Zero indicates to not set the value and leave the buffer size set at operating system default. The valid range is zero or
	// a value greater than or equal to 1024.
	TransportLayerPropertySocketInputBufferSize ServiceProperty = "solace.messaging.transport.socket.input-buffer-size"

	// TransportLayerPropertySocketTCPOptionNoDelay is a boolean value to enable TCP no delay.
	TransportLayerPropertySocketTCPOptionNoDelay ServiceProperty = "solace.messaging.transport.socket.tcp-option-no-delay"

	// TransportLayerPropertyCompressionLevel enables messages to be compressed with ZLIB before transmission and decompressed on receive.
	// This property should preferably be set by MessagingServiceClientBuilder.WithCompressionLevel function.
	// The valid range is zero (off) or a value from 1 to 9, where 1 is less compression (fastest) and 9 is most compression (slowest).
	// Note: If no port is specified in  TransportLayerPropertyHost, the API  automatically connects to either the default
	// non-compressed listen port (55555) or default compressed listen port (55003) based on the specified
	// CompressionLevel. If a port is specified in TransportLayerPropertyHost, you must specify the non-compressed listen port if you are not
	// using compression (compression level 0), or the compressed listen port if using compression (compression levels 1 to 9).
	TransportLayerPropertyCompressionLevel ServiceProperty = "solace.messaging.transport.compression-level"

	/* TransportLayerSecurityProperty */

	// TransportLayerSecurityPropertyCertValidated is a boolean property that will specify if server certificates should be validated.
	// Setting this property to false exposes a client and data being sent to a higher security risk.
	TransportLayerSecurityPropertyCertValidated ServiceProperty = "solace.messaging.tls.cert-validated"

	// TransportLayerSecurityPropertyCertRejectExpired is a boolean property that specifies if server certificate's expiration date should be validated.
	// Setting this property to false exposes a client and data being sent to a higher security risk.
	TransportLayerSecurityPropertyCertRejectExpired ServiceProperty = "solace.messaging.tls.cert-reject-expired"

	// TransportLayerSecurityPropertyCertValidateServername is a boolean property that enables or disables server certificate hostname or
	// IP address validation. When enabled, the certificate received from the broker must match
	// the host used to connect.
	TransportLayerSecurityPropertyCertValidateServername ServiceProperty = "solace.messaging.tls.cert-validate-servername"

	// TransportLayerSecurityPropertyExcludedProtocols is a comma-separated list specifying SSL protocols to exclude.
	// Valid protocols are 'SSLv3', 'TLSv1', 'TLSv1.1' and 'TLSv1.2'
	TransportLayerSecurityPropertyExcludedProtocols ServiceProperty = "solace.messaging.tls.excluded-protocols"

	// TransportLayerSecurityPropertyProtocolDowngradeTo specifies a transport protocol that the SSL connection is  downgraded to after
	// client authentication. Allowed transport protocol is 'PLAIN_TEXT'.
	// May be combined with non-zero compression level to achieve compression without encryption.
	TransportLayerSecurityPropertyProtocolDowngradeTo ServiceProperty = "solace.messaging.tls.protocol-downgrade-to"

	// TransportLayerSecurityPropertyCipherSuites specifies a comma-separated list of cipher suites to use.
	// Allowed cipher suites are as follows:
	//	+-----------------+-------------------------------+--------------------+
	//	| 'AES256-SHA'    | 'ECDHE-RSA-AES256-SHA'        | 'AES256-GCM-SHA384'|
	//	+-----------------+-------------------------------+--------------------+
	//	| 'AES256-SHA256' | 'ECDHE-RSA-AES256-GCM-SHA384' | 'AES128-SHA256'    |
	//	+-----------------+-------------------------------+--------------------+
	//	| 'DES-CBC3-SHA'  | 'ECDHE-RSA-DES-CBC3-SHA'      |                    |
	//	+-----------------+-------------------------------+--------------------+
	//	| 'RC4-SHA'       | 'ECDHE-RSA-AES256-SHA384'     | 'AES128            |
	//	+-----------------+-------------------------------+--------------------+
	//	| 'ECDHE-RSA-AES128-SHA256'                       | 'AES128-GCM-SHA256'|
	//	+-----------------+-------------------------------+--------------------+
	//	| 'RC4-MD5'       | 'ECDHE-RSA-AES128-GCM-SHA256' |                    |
	//	+----------------------------------------+-----------------------------+
	//	| 'TLS_ECDHE_RSA_WITH_AES_256_GCM_SHA384'| 'ECDHE-RSA-AES128-SHA'      |
	//	+----------------------------------------+-----------------------------+
	//	| 'TLS_ECDHE_RSA_WITH_AES_256_CBC_SHA384'|                             |
	//	+----------------------------------------+-----------------------------+
	//	| 'TLS_ECDHE_RSA_WITH_AES_256_CBC_SHA'   |                             |
	//	+----------------------------------------+-----------------------------+
	//	| 'TLS_ECDHE_RSA_WITH_3DES_EDE_CBC_SHA'  |                             |
	//	+----------------------------------------+-----------------------------+
	//	| 'TLS_ECDHE_RSA_WITH_AES_128_GCM_SHA256'|                             |
	//	+----------------------------------------+-----------------------------+
	//	| 'TLS_ECDHE_RSA_WITH_AES_128_CBC_SHA'   |                             |
	//	+----------------------------------------+-----------------------------+
	//	| 'TLS_ECDHE_RSA_WITH_AES_128_CBC_SHA256'|                             |
	//	+-----------------------------------+----------------------------------+
	//	| 'TLS_RSA_WITH_AES_128_GCM_SHA256' |                                  |
	//	+-----------------------------------+----------------------------------+
	//	| 'TLS_RSA_WITH_AES_128_CBC_SHA256' |'TLS_RSA_WITH_AES_256_GCM_SHA384' |
	//	+-----------------------------------+----------------------------------+
	//	| 'TLS_RSA_WITH_AES_256_CBC_SHA256' | 'TLS_RSA_WITH_AES_256_CBC_SHA'   |
	//	+-----------------------------------+----------------------------------+
	//	| 'SSL_RSA_WITH_3DES_EDE_CBC_SHA    | 'TLS_RSA_WITH_AES_128_CBC_SHA'   |
	//	+-----------------------------------+----------------------------------+
	//	| 'SSL_RSA_WITH_RC4_128_SHA'        | 'SSL_RSA_WITH_RC4_128_MD5'       |
	//	+-----------------------------------+----------------------------------+
	TransportLayerSecurityPropertyCipherSuites ServiceProperty = "solace.messaging.tls.cipher-suites"

	// TransportLayerSecurityPropertyTrustStorePath specifies the path of the directory where trusted certificates are found
	// The maximum depth for the certificate chain verification is 3.
	TransportLayerSecurityPropertyTrustStorePath ServiceProperty = "solace.messaging.tls.trust-store-path"

	// TransportLayerSecurityPropertyTrustedCommonNameList is provided for legacy installations and is not recommended as part of our best practices.
	// The API performs Subject Alternative Name (SAN) verification when the SAN is found in the server certificate,
	// which is generally the best practice for a secure connection.
	// This property specifies a comma-separated list of acceptable common names in certificate validation.
	// The number of common names specified by an application is limited to 16. Leading and trailing whitespaces are considered
	// to be part of the common names and are not ignored.
	// If the application does not provide any common names, there is no common-name verification.
	// An empty string specifies that no common-name verification is required.
	TransportLayerSecurityPropertyTrustedCommonNameList ServiceProperty = "solace.messaging.tls.trusted-common-name-list"
)<|MERGE_RESOLUTION|>--- conflicted
+++ resolved
@@ -169,10 +169,9 @@
 	// for a direct message receiver the value type is boolean.
 	ServicePropertyReceiverDirectSubscriptionReapply ServiceProperty = "solace.messaging.service.receivers.direct.subscription.reapply"
 
-<<<<<<< HEAD
 	// ServicePropertyProvisionTimeoutMs specifies the timeout for provision and deprovision operations, in milliseconds.
 	ServicePropertyProvisionTimeoutMs ServiceProperty = "solace.messaging.management.endpoint.provision-timeout"
-=======
+
 	// ServicePropertyPayloadCompressionLevel Enables (1-9) or disables (0, the default) outgoing payload compression.
 	// Incoming messages with payloads compressed this way are automatically and unconditionally decompressed before delivery to user code independently from this setting.
 	//
@@ -194,7 +193,6 @@
 	// Default: 0 (disabled)
 	//
 	ServicePropertyPayloadCompressionLevel ServiceProperty = "solace.messaging.service.payload-compression-level"
->>>>>>> 08c679c9
 
 	/* TransportLayerProperties */
 
